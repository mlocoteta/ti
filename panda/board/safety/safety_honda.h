--- conflicted
+++ resolved
@@ -6,7 +6,6 @@
 //      accel rising edge
 //      brake rising edge
 //      brake > 0mph
-<<<<<<< HEAD
 
 #define TI_LKAS 0x249
 #define TI_STEER_TORQUE 0x24A
@@ -23,10 +22,7 @@
 
 #define TI_MAX_STEER 4096
 
-const CanMsg HONDA_N_TX_MSGS[] = {{0xE4, 0, 5}, {0x194, 0, 4}, {0x1FA, 0, 8}, {0x200, 0, 6}, {0x30C, 0, 8}, {0x33D, 0, 5}}, {0xE4, 2, 5};
-=======
 const CanMsg HONDA_N_TX_MSGS[] = {{0xE4, 0, 5}, {0x194, 0, 4}, {0x1FA, 0, 8}, {0x200, 0, 6}, {0x30C, 0, 8}, {0x33D, 0, 5}, {0xE4, 2, 5}};
->>>>>>> f9181464
 const CanMsg HONDA_BH_TX_MSGS[] = {{0xE4, 0, 5}, {0xE5, 0, 8}, {0x296, 1, 4}, {0x33D, 0, 5}};  // Bosch Harness
 const CanMsg HONDA_BH_LONG_TX_MSGS[] = {{0xE4, 1, 5}, {0x1DF, 1, 8}, {0x1EF, 1, 8}, {0x1FA, 1, 8}, {0x30C, 1, 8}, {0x33D, 1, 5}, {0x39F, 1, 8}, {0x18DAB0F1, 1, 8}};  // Bosch Harness w/ gas and brakes
 
