from cereal import car
from selfdrive.car import dbc_dict

Ecu = car.CarParams.Ecu
VisualAlert = car.CarControl.HUDControl.VisualAlert


class CarControllerParams():
  # Allow small margin below -3.5 m/s^2 from ISO 15622:2018 since we
  # perform the closed loop control, and might need some
  # to apply some more braking if we're on a downhill slope.
  # Our controller should still keep the 2 second average above
  # -3.5 m/s^2 as per planner limits
  NIDEC_ACCEL_MIN = -4.0  # m/s^2
  NIDEC_ACCEL_MAX = 1.6  # m/s^2, lower than 2.0 m/s^2 for tuning reasons

  NIDEC_ACCEL_LOOKUP_BP = [-1., 0., .6]
  NIDEC_ACCEL_LOOKUP_V = [-4.8, 0., 2.0]

  NIDEC_MAX_ACCEL_V = [0.5, 2.4, 1.4, 0.6]
  NIDEC_MAX_ACCEL_BP = [0.0, 4.0, 10., 20.]

  NIDEC_BRAKE_MAX = 1024 // 4

  BOSCH_ACCEL_MIN = -3.5  # m/s^2
  BOSCH_ACCEL_MAX = 2.0  # m/s^2

  BOSCH_GAS_LOOKUP_BP = [-0.2, 2.0]  # 2m/s^2
  BOSCH_GAS_LOOKUP_V = [0, 1600]



  def __init__(self, CP):
    self.STEER_MAX = CP.lateralParams.torqueBP[-1]
    # mirror of list (assuming first item is zero) for interp of signed request values
    assert(CP.lateralParams.torqueBP[0] == 0)
    assert(CP.lateralParams.torqueBP[0] == 0)
    self.STEER_LOOKUP_BP = [v * -1 for v in CP.lateralParams.torqueBP][1:][::-1] + list(CP.lateralParams.torqueBP)
    self.STEER_LOOKUP_V = [v * -1 for v in CP.lateralParams.torqueV][1:][::-1] + list(CP.lateralParams.torqueV)
<<<<<<< HEAD
    self.TI_STEER_MAX = 600                # theoretical max_steer 2047
    self.TI_STEER_DELTA_UP = 4             # torque increase per refresh
    self.TI_STEER_DELTA_DOWN = 5           # torque decrease per refresh
    self.TI_STEER_DELTA_UP_LOW = 4             # torque increase per refresh
    self.TI_STEER_DELTA_DOWN_LOW = 5
    self.TI_HIGH_BP = 150    
    self.TI_STEER_DRIVER_ALLOWANCE = 5    # allowed driver torque before start limiting
    self.TI_STEER_DRIVER_MULTIPLIER = 40     # weight driver torque
    self.TI_STEER_DRIVER_FACTOR = 1         # from dbc
    self.TI_STEER_ERROR_MAX = 350           # max delta between torque cmd and torque motor
    self.TI_JUMPING_POINT = 70
    self.TI_STEER_MAX = (self.TI_STEER_MAX - self.TI_JUMPING_POINT)

class LKAS_LIMITS:
  STEER_THRESHOLD = 5
  TI_STEER_THRESHOLD = 15
  
class TI_STATE:
  DISCOVER = 0
  OFF = 1
  DRIVER_OVER = 2
  RUN = 3
=======
    self.STEER_DELTA_UP = 7
    self.STEER_DELTA_DOWN = 14
    self.STEER_DRIVER_ALLOWANCE = 20
    self.STEER_DRIVER_MULTIPLIER = 1
    self.STEER_DRIVER_FACTOR = 4
>>>>>>> f9181464

# Car button codes
class CruiseButtons:
  RES_ACCEL = 4
  DECEL_SET = 3
  CANCEL = 2
  MAIN = 1

class CruiseSetting:
  DISTANCE_ADJ = 3
  LKAS_BUTTON = 1

# See dbc files for info on values
VISUAL_HUD = {
  VisualAlert.none: 0,
  VisualAlert.fcw: 1,
  VisualAlert.steerRequired: 1,
  VisualAlert.ldw: 1,
  VisualAlert.brakePressed: 10,
  VisualAlert.wrongGear: 6,
  VisualAlert.seatbeltUnbuckled: 5,
  VisualAlert.speedTooHigh: 8
}

class CAR:
  ACCORD = "HONDA ACCORD 2018"
  ACCORDH = "HONDA ACCORD HYBRID 2018"
  ACCORD_NIDEC = "HONDA ACCORD 2016-17 SERIAL STEERING"
  V6ACCORD_NIDEC = "HONDA ACCORD V6 SERIAL STEERING"
  ACCORD_NIDEC_HYBRID = "HONDA ACCORD HYBRID 2016-17 SERIAL STEERING"
  ACURA_MDX_HYBRID = "ACURA MDX HYBRID SERIAL STEERING"              
  CIVIC = "HONDA CIVIC 2016"
  CIVIC_BOSCH = "HONDA CIVIC (BOSCH) 2019"
  CIVIC_BOSCH_DIESEL = "HONDA CIVIC SEDAN 1.6 DIESEL 2019"
  ACURA_ILX = "ACURA ILX 2016"
  CRV = "HONDA CR-V 2016"
  CRV_5G = "HONDA CR-V 2017"
  CRV_EU = "HONDA CR-V EU 2016"
  CRV_HYBRID = "HONDA CR-V HYBRID 2019"
  FIT = "HONDA FIT 2018"
  FREED = "HONDA FREED 2020"
  HRV = "HONDA HRV 2019"
  ODYSSEY = "HONDA ODYSSEY 2018"
  ODYSSEY_CHN = "HONDA ODYSSEY CHN 2019"
  ACURA_RDX = "ACURA RDX 2018"
  ACURA_RDX_3G = "ACURA RDX 2020"
  PILOT = "HONDA PILOT 2017"
  PILOT_2019 = "HONDA PILOT 2019"
  PASSPORT = "HONDA PASSPORT 2021"
  RIDGELINE = "HONDA RIDGELINE 2017"
  INSIGHT = "HONDA INSIGHT 2019"
  HONDA_E = "HONDA E 2020"

FW_VERSIONS = {
  CAR.ACCORD: {
    (Ecu.programmedFuelInjection, 0x18da10f1, None): [
      b'37805-6A0-9520\x00\x00',
      b'37805-6A0-9620\x00\x00',
      b'37805-6A0-9720\x00\x00',
      b'37805-6A0-A540\x00\x00',
      b'37805-6A0-A550\x00\x00',
      b'37805-6A0-A640\x00\x00',
      b'37805-6A0-A650\x00\x00',
      b'37805-6A0-A740\x00\x00',
      b'37805-6A0-A750\x00\x00',
      b'37805-6A0-A840\x00\x00',
      b'37805-6A0-A850\x00\x00',
      b'37805-6A0-AG30\x00\x00',
      b'37805-6A0-C540\x00\x00',
      b'37805-6A1-H650\x00\x00',
      b'37805-6B2-A550\x00\x00',
      b'37805-6B2-A560\x00\x00',
      b'37805-6B2-A650\x00\x00',
      b'37805-6B2-A660\x00\x00',
      b'37805-6B2-A720\x00\x00',
      b'37805-6B2-A810\x00\x00',
      b'37805-6B2-A820\x00\x00',
      b'37805-6B2-A920\x00\x00',
      b'37805-6B2-M520\x00\x00',
      b'37805-6B2-Y810\x00\x00',
      b'37805-6M4-B730\x00\x00',
    ],
    (Ecu.shiftByWire, 0x18da0bf1, None): [
      b'54008-TVC-A910\x00\x00',
    ],
    (Ecu.transmission, 0x18da1ef1, None): [
      b'28101-6A7-A220\x00\x00',
      b'28101-6A7-A230\x00\x00',
      b'28101-6A7-A320\x00\x00',
      b'28101-6A7-A330\x00\x00',
      b'28101-6A7-A410\x00\x00',
      b'28101-6A7-A510\x00\x00',
      b'28101-6A7-A610\x00\x00',
      b'28101-6A9-H140\x00\x00',
      b'28101-6A9-H420\x00\x00',
      b'28102-6B8-A560\x00\x00',
      b'28102-6B8-A570\x00\x00',
      b'28102-6B8-A700\x00\x00',
      b'28102-6B8-A800\x00\x00',
      b'28102-6B8-C560\x00\x00',
      b'28102-6B8-C570\x00\x00',
      b'28102-6B8-M520\x00\x00',
      b'28102-6B8-R700\x00\x00',
    ],
    (Ecu.electricBrakeBooster, 0x18da2bf1, None): [
      b'46114-TVA-A060\x00\x00',
      b'46114-TVA-A080\x00\x00',
      b'46114-TVA-A120\x00\x00',
      b'46114-TVA-A320\x00\x00',
      b'46114-TVA-A050\x00\x00',
      b'46114-TVE-H550\x00\x00',
      b'46114-TVE-H560\x00\x00',
    ],
    (Ecu.vsa, 0x18da28f1, None): [
      b'57114-TVA-B040\x00\x00',
      b'57114-TVA-B050\x00\x00',
      b'57114-TVA-B060\x00\x00',
      b'57114-TVA-B530\x00\x00',
      b'57114-TVA-C040\x00\x00',
      b'57114-TVA-C050\x00\x00',
      b'57114-TVA-C060\x00\x00',
      b'57114-TVA-C530\x00\x00',
      b'57114-TVE-H250\x00\x00',
    ],
    (Ecu.eps, 0x18da30f1, None): [
      b'39990-TBX-H120\x00\x00',
      b'39990-TVA-A140\x00\x00',
      b'39990-TVA-A150\x00\x00',
      b'39990-TVA-A160\x00\x00',
      b'39990-TVA-A340\x00\x00',
      b'39990-TVA-X030\x00\x00',
      b'39990-TVA-X040\x00\x00',
      b'39990-TVA,A150\x00\x00',
      b'39990-TVE-H130\x00\x00',
    ],
    (Ecu.unknown, 0x18da3af1, None): [
      b'39390-TVA-A020\x00\x00',
    ],
    (Ecu.srs, 0x18da53f1, None): [
      b'77959-TBX-H230\x00\x00',
      b'77959-TVA-A460\x00\x00',
      b'77959-TVA-F330\x00\x00',
      b'77959-TVA-H230\x00\x00',
      b'77959-TVA-L420\x00\x00',
      b'77959-TVA-X330\x00\x00',
    ],
    (Ecu.combinationMeter, 0x18da60f1, None): [
      b'78109-TBX-H310\x00\x00',
      b'78109-TVA-A010\x00\x00',
      b'78109-TVA-A020\x00\x00',
      b'78109-TVA-A030\x00\x00',
      b'78109-TVA-A110\x00\x00',
      b'78109-TVA-A120\x00\x00',
      b'78109-TVA-A210\x00\x00',
      b'78109-TVA-A220\x00\x00',
      b'78109-TVA-A310\x00\x00',
      b'78109-TVA-C010\x00\x00',
      b'78109-TVA-L010\x00\x00',
      b'78109-TVA-L210\x00\x00',
      b'78109-TVC-A010\x00\x00',
      b'78109-TVC-A020\x00\x00',
      b'78109-TVC-A030\x00\x00',
      b'78109-TVC-A110\x00\x00',
      b'78109-TVC-A130\x00\x00',
      b'78109-TVC-A210\x00\x00',
      b'78109-TVC-A220\x00\x00',
      b'78109-TVC-C010\x00\x00',
      b'78109-TVC-C110\x00\x00',
      b'78109-TVC-L010\x00\x00',
      b'78109-TVC-L210\x00\x00',
      b'78109-TVC-M510\x00\x00',
      b'78109-TVC-YF10\x00\x00',
      b'78109-TVE-H610\x00\x00',
      b'78109-TWA-A210\x00\x00',
    ],
    (Ecu.hud, 0x18da61f1, None): [
      b'78209-TVA-A010\x00\x00',
    ],
    (Ecu.fwdRadar, 0x18dab0f1, None): [
      b'36802-TBX-H140\x00\x00',
      b'36802-TVA-A150\x00\x00',
      b'36802-TVA-A160\x00\x00',
      b'36802-TVA-A170\x00\x00',
      b'36802-TVA-A330\x00\x00',
      b'36802-TVC-A330\x00\x00',
      b'36802-TVE-H070\x00\x00',
      b'36802-TWA-A070\x00\x00',
      b'36802-TWA-A080\x00\x00',
    ],
    (Ecu.fwdCamera, 0x18dab5f1, None): [
      b'36161-TBX-H130\x00\x00',
      b'36161-TVA-A060\x00\x00',
      b'36161-TVA-A330\x00\x00',
      b'36161-TVC-A330\x00\x00',
      b'36161-TVE-H050\x00\x00',
      b'36161-TWA-A070\x00\x00',
    ],
    (Ecu.gateway, 0x18daeff1, None): [
      b'38897-TVA-A010\x00\x00',
      b'38897-TVA-A020\x00\x00',
      b'38897-TVA-A230\x00\x00',
      b'38897-TVA-A240\x00\x00',
    ],
  },
  CAR.ACCORDH: {
    (Ecu.gateway, 0x18daeff1, None): [
      b'38897-TWA-A120\x00\x00',
      b'38897-TWD-J020\x00\x00',
    ],
    (Ecu.vsa, 0x18da28f1, None): [
      b'57114-TWA-A040\x00\x00',
      b'57114-TWA-A050\x00\x00',
      b'57114-TWA-A530\x00\x00',
      b'57114-TWA-B520\x00\x00',
    ],
    (Ecu.srs, 0x18da53f1, None): [
      b'77959-TWA-A440\x00\x00',
      b'77959-TWA-L420\x00\x00',
    ],
    (Ecu.combinationMeter, 0x18da60f1, None): [
      b'78109-TWA-A010\x00\x00',
      b'78109-TWA-A020\x00\x00',
      b'78109-TWA-A030\x00\x00',
      b'78109-TWA-A110\x00\x00',
      b'78109-TWA-A120\x00\x00',
      b'78109-TWA-A210\x00\x00',
      b'78109-TWA-A220\x00\x00',
      b'78109-TWA-A230\x00\x00',
      b'78109-TWA-L010\x00\x00',
      b'78109-TWA-L210\x00\x00',
    ],
    (Ecu.shiftByWire, 0x18da0bf1, None): [
      b'54008-TWA-A910\x00\x00',
    ],
    (Ecu.hud, 0x18da61f1, None): [
      b'78209-TVA-A010\x00\x00',
      b'78209-TVA-A110\x00\x00',
    ],
    (Ecu.fwdCamera, 0x18dab5f1, None): [
      b'36161-TWA-A070\x00\x00',
      b'36161-TWA-A330\x00\x00',
    ],
    (Ecu.fwdRadar, 0x18dab0f1, None): [
      b'36802-TWA-A080\x00\x00',
      b'36802-TWA-A070\x00\x00',
      b'36802-TWA-A330\x00\x00',
    ],
    (Ecu.eps, 0x18da30f1, None): [
      b'39990-TVA-A160\x00\x00',
      b'39990-TVA-A150\x00\x00',
      b'39990-TVA-A340\x00\x00',
    ],
  },
  CAR.ACCORD_NIDEC: {
    (Ecu.vsa, 0x18DA28F1, None): [
      b'57114-T2F-X840\x00\x00',
    ],
    (Ecu.fwdRadar, 0x18DAB0F1, None): [
      b'36161-T2F-A140\x00\x00',
    ],
    (Ecu.combinationMeter, 0x18DA60F1, None): [
      b'78109-T2F-L110\x00\x00',
    ],
    (Ecu.srs, 0x18DA53F1, None): [
      b'77959-T2F-A030\x00\x00',
    ],
  }, 
  CAR.V6ACCORD_NIDEC: {
    (Ecu.vsa, 0x18DA28F1, None): [
      b'57114-T3M-X840\x00\x00',
    ],
    (Ecu.fwdRadar, 0x18DAB0F1, None): [
      b'36161-T3M-A340\x00\x00',
    ],
    (Ecu.combinationMeter, 0x18DA60F1, None): [
      b'78109-T3M-A310\x00\x00',
    ],
    (Ecu.srs, 0x18DA53F1, None): [
      b'77959-T3L-C030\x00\x00',
    ],
  }, 
  CAR.V6ACCORD_NIDEC: {
    (Ecu.vsa, 0x18DA28F1, None): [
      b'57114-T3M-X840\x00\x00',
    ],
    (Ecu.fwdRadar, 0x18DAB0F1, None): [
      b'36161-T3M-A340\x00\x00',
    ],
    (Ecu.combinationMeter, 0x18DA60F1, None): [
      b'78109-T3M-A310\x00\x00',
    ],
    (Ecu.srs, 0x18DA53F1, None): [
      b'77959-T3L-C030\x00\x00',
    ],
  }, 
  CAR.ACCORD_NIDEC_HYBRID: {
    (Ecu.gateway, 0x18DAEFF1, None): [
      b'38897-T3W-0130\x00\x00',
    ],
    (Ecu.fwdRadar, 0x18DAB0F1, None): [
      b'36161-T3Z-A830\x00\x00',
    ],
    (Ecu.combinationMeter, 0x18DA60F1, None): [
      b'78109-T3Z-A220\x00\x00',
    ],
    (Ecu.srs, 0x18DA53F1, None): [
      b'77959-T3Z-A020\x00\x00',
    ]
  },
  CAR.CIVIC: {
    (Ecu.programmedFuelInjection, 0x18da10f1, None): [
      b'37805-5AA-A640\x00\x00',
      b'37805-5AA-A650\x00\x00',
      b'37805-5AA-A670\x00\x00',
      b'37805-5AA-A680\x00\x00',
      b'37805-5AA-A810\x00\x00',
      b'37805-5AA-C640\x00\x00',
      b'37805-5AA-C680\x00\x00',
      b'37805-5AA-C820\x00\x00',
      b'37805-5AA-L650\x00\x00',
      b'37805-5AA-L660\x00\x00',
      b'37805-5AA-L680\x00\x00',
      b'37805-5AA-L690\x00\x00',
      b'37805-5AA-L810\000\000',
      b'37805-5AG-Q710\x00\x00',
      b'37805-5AJ-A610\x00\x00',
      b'37805-5AJ-A620\x00\x00',
      b'37805-5AJ-L610\x00\x00',
      b'37805-5BA-A310\x00\x00',
      b'37805-5BA-A510\x00\x00',
      b'37805-5BA-A740\x00\x00',
      b'37805-5BA-A760\x00\x00',
      b'37805-5BA-A930\x00\x00',
      b'37805-5BA-A960\x00\x00',
      b'37805-5BA-C860\x00\x00',
      b'37805-5BA-L410\x00\x00',
      b'37805-5BA-L760\x00\x00',
      b'37805-5BA-L930\x00\x00',
      b'37805-5BA-L940\x00\x00',
      b'37805-5BA-L960\x00\x00',
    ],
    (Ecu.transmission, 0x18da1ef1, None): [
      b'28101-5CG-A040\x00\x00',
      b'28101-5CG-A050\x00\x00',
      b'28101-5CG-A070\x00\x00',
      b'28101-5CG-A080\x00\x00',
      b'28101-5CG-A320\x00\x00',
      b'28101-5CG-A810\x00\x00',
      b'28101-5CG-A820\x00\x00',
      b'28101-5DJ-A040\x00\x00',
      b'28101-5DJ-A060\x00\x00',
      b'28101-5DJ-A510\x00\x00',
    ],
    (Ecu.vsa, 0x18da28f1, None): [
      b'57114-TBA-A540\x00\x00',
      b'57114-TBA-A550\x00\x00',
      b'57114-TBA-A560\x00\x00',
      b'57114-TBA-A570\x00\x00',
      b'57114-TEA-Q220\x00\x00',
    ],
    (Ecu.eps, 0x18da30f1, None): [
      b'39990-TBA,A030\x00\x00', # modified firmware
      b'39990-TBA-A030\x00\x00',
      b'39990-TBG-A030\x00\x00',
      b'39990-TEA-T020\x00\x00',
      b'39990-TEG-A010\x00\x00',
    ],
    (Ecu.srs, 0x18da53f1, None): [
      b'77959-TBA-A030\x00\x00',
      b'77959-TBA-A040\x00\x00',
      b'77959-TBG-A030\x00\x00',
      b'77959-TEA-Q820\x00\x00',
    ],
    (Ecu.combinationMeter, 0x18da60f1, None): [
      b'78109-TBA-A510\x00\x00',
      b'78109-TBA-A520\x00\x00',
      b'78109-TBA-A530\x00\x00',
      b'78109-TBA-C520\x00\x00',
      b'78109-TBC-A310\x00\x00',
      b'78109-TBC-A320\x00\x00',
      b'78109-TBC-A510\x00\x00',
      b'78109-TBC-A520\x00\x00',
      b'78109-TBC-A530\x00\x00',
      b'78109-TBC-C510\x00\x00',
      b'78109-TBC-C520\x00\x00',
      b'78109-TBC-C530\x00\x00',
      b'78109-TBH-A510\x00\x00',
      b'78109-TBH-A530\x00\x00',
      b'78109-TED-Q510\x00\x00',
      b'78109-TEG-A310\x00\x00',
    ],
    (Ecu.fwdCamera, 0x18dab0f1, None): [
      b'36161-TBA-A020\x00\x00',
      b'36161-TBA-A030\x00\x00',
      b'36161-TBA-A040\x00\x00',
      b'36161-TBC-A020\x00\x00',
      b'36161-TBC-A030\x00\x00',
      b'36161-TED-Q320\x00\x00',
      b'36161-TEG-A010\x00\x00',
      b'36161-TEG-A020\x00\x00',
    ],
    (Ecu.gateway, 0x18daeff1, None): [
      b'38897-TBA-A010\x00\x00',
      b'38897-TBA-A020\x00\x00',
    ],
  },
  CAR.CIVIC_BOSCH: {
    (Ecu.programmedFuelInjection, 0x18da10f1, None): [
      b'37805-5AA-A940\x00\x00',
      b'37805-5AA-A950\x00\x00',
      b'37805-5AA-L940\x00\x00',
      b'37805-5AA-L950\x00\x00',
      b'37805-5AG-Z910\x00\x00',
      b'37805-5AJ-A750\x00\x00',
      b'37805-5AJ-L750\x00\x00',
      b'37805-5AK-T530\x00\x00',
      b'37805-5AN-A750\x00\x00',
      b'37805-5AN-A830\x00\x00',
      b'37805-5AN-A840\x00\x00',
      b'37805-5AN-A930\x00\x00',
      b'37805-5AN-A940\x00\x00',
      b'37805-5AN-A950\x00\x00',
      b'37805-5AN-AG20\x00\x00',
      b'37805-5AN-AH20\x00\x00',
      b'37805-5AN-AJ30\x00\x00',
      b'37805-5AN-AK20\x00\x00',
      b'37805-5AN-AR20\x00\x00',
      b'37805-5AN-CH20\x00\x00',
      b'37805-5AN-E630\x00\x00',
      b'37805-5AN-E720\x00\x00',
      b'37805-5AN-E820\x00\x00',
      b'37805-5AN-J820\x00\x00',
      b'37805-5AN-L840\x00\x00',
      b'37805-5AN-L930\x00\x00',
      b'37805-5AN-L940\x00\x00',
      b'37805-5AN-LF20\x00\x00',
      b'37805-5AN-LH20\x00\x00',
      b'37805-5AN-LJ20\x00\x00',
      b'37805-5AN-LR20\x00\x00',
      b'37805-5AN-LS20\x00\x00',
      b'37805-5AW-G720\x00\x00',
      b'37805-5AZ-E850\x00\x00',
      b'37805-5AZ-G540\x00\x00',
      b'37805-5AZ-G740\x00\x00',
      b'37805-5AZ-G840\x00\x00',
      b'37805-5BB-A530\x00\x00',
      b'37805-5BB-A540\x00\x00',
      b'37805-5BB-A630\x00\x00',
      b'37805-5BB-A640\x00\x00',
      b'37805-5BB-C540\x00\x00',
      b'37805-5BB-C630\x00\x00',
      b'37805-5BB-C640\x00\x00',
      b'37805-5BB-L540\x00\x00',
      b'37805-5BB-L630\x00\x00',
      b'37805-5BB-L640\x00\x00',
    ],
    (Ecu.transmission, 0x18da1ef1, None): [
      b'28101-5CG-A920\x00\x00',
      b'28101-5CG-AB10\x00\x00',
      b'28101-5CG-C110\x00\x00',
      b'28101-5CG-C220\x00\x00',
      b'28101-5CG-C320\x00\x00',
      b'28101-5CG-G020\x00\x00',
      b'28101-5CG-L020\x00\x00',
      b'28101-5CK-A130\x00\x00',
      b'28101-5CK-A140\x00\x00',
      b'28101-5CK-A150\x00\x00',
      b'28101-5CK-C130\x00\x00',
      b'28101-5CK-C140\x00\x00',
      b'28101-5CK-C150\x00\x00',
      b'28101-5CK-G210\x00\x00',
      b'28101-5CK-J710\x00\x00',
      b'28101-5CK-Q610\x00\x00',
      b'28101-5DJ-A610\x00\x00',
      b'28101-5DJ-A710\x00\x00',
      b'28101-5DV-E330\x00\x00',
      b'28101-5DV-E610\x00\x00',
      b'28101-5DV-E820\x00\x00',
    ],
    (Ecu.vsa, 0x18da28f1, None): [
      b'57114-TBG-A330\x00\x00',
      b'57114-TBG-A340\x00\x00',
      b'57114-TBG-A350\x00\x00',
      b'57114-TGG-A340\x00\x00',
      b'57114-TGG-C320\x00\x00',
      b'57114-TGG-G320\x00\x00',
      b'57114-TGG-L320\x00\x00',
      b'57114-TGG-L330\x00\x00',
      b'57114-TGK-T320\x00\x00',
      b'57114-TGL-G330\x00\x00',
    ],
    (Ecu.eps, 0x18da30f1, None): [
      b'39990-TBA-C020\x00\x00',
      b'39990-TBA-C120\x00\x00',
      b'39990-TEA-T820\x00\x00',
      b'39990-TEZ-T020\x00\x00',
      b'39990-TGG-A020\x00\x00',
      b'39990-TGG-A120\x00\x00',
      b'39990-TGG-J510\x00\x00',
      b'39990-TGL-E130\x00\x00',
      b'39990-TGN-E120\x00\x00',
    ],
    (Ecu.srs, 0x18da53f1, None): [
      b'77959-TBA-A060\x00\x00',
      b'77959-TBG-A050\x00\x00',
      b'77959-TEA-G020\x00\x00',
      b'77959-TGG-A020\x00\x00',
      b'77959-TGG-A030\x00\x00',
      b'77959-TGG-E010\x00\x00',
      b'77959-TGG-G010\x00\x00',
      b'77959-TGG-G110\x00\x00',
      b'77959-TGG-J320\x00\x00',
      b'77959-TGG-Z820\x00\x00',
    ],
    (Ecu.combinationMeter, 0x18da60f1, None): [
      b'78109-TBA-A110\x00\x00',
      b'78109-TBA-A910\x00\x00',
      b'78109-TBA-C340\x00\x00',
      b'78109-TBA-C910\x00\x00',
      b'78109-TBC-A740\x00\x00',
      b'78109-TBG-A110\x00\x00',
      b'78109-TEG-A720\x00\x00',
      b'78109-TFJ-G020\x00\x00',
      b'78109-TGG-9020\x00\x00',
      b'78109-TGG-A210\x00\x00',
      b'78109-TGG-A220\x00\x00',
      b'78109-TGG-A310\x00\x00',
      b'78109-TGG-A320\x00\x00',
      b'78109-TGG-A330\x00\x00',
      b'78109-TGG-A610\x00\x00',
      b'78109-TGG-A620\x00\x00',
      b'78109-TGG-A810\x00\x00',
      b'78109-TGG-A820\x00\x00',
      b'78109-TGG-C220\x00\x00',
      b'78109-TGG-E110\x00\x00',
      b'78109-TGG-G030\x00\x00',
      b'78109-TGG-G230\x00\x00',
      b'78109-TGG-G410\x00\x00',
      b'78109-TGK-Z410\x00\x00',
      b'78109-TGL-G120\x00\x00',
      b'78109-TGL-G130\x00\x00',
      b'78109-TGL-G210\x00\x00',
      b'78109-TGL-G230\x00\x00',
      b'78109-TGL-GM10\x00\x00',
    ],
    (Ecu.fwdRadar, 0x18dab0f1, None): [
      b'36802-TBA-A150\x00\x00',
      b'36802-TBA-A160\x00\x00',
      b'36802-TFJ-G060\x00\x00',
      b'36802-TGG-A050\x00\x00',
      b'36802-TGG-A060\x00\x00',
      b'36802-TGG-A130\x00\x00',
      b'36802-TGG-G040\x00\x00',
      b'36802-TGG-G130\x00\x00',
      b'36802-TGK-Q120\x00\x00',
      b'36802-TGL-G040\x00\x00',
    ],
    (Ecu.fwdCamera, 0x18dab5f1, None): [
      b'36161-TBA-A130\x00\x00',
      b'36161-TBA-A140\x00\x00',
      b'36161-TFJ-G070\x00\x00',
      b'36161-TGG-A060\x00\x00',
      b'36161-TGG-A080\x00\x00',
      b'36161-TGG-A120\x00\x00',
      b'36161-TGG-G050\x00\x00',
      b'36161-TGG-G130\x00\x00',
      b'36161-TGG-G140\x00\x00',
      b'36161-TGK-Q120\x00\x00',
      b'36161-TGL-G050\x00\x00',
      b'36161-TGL-G070\x00\x00',
      b'36161-TGG-G070\x00\x00',
    ],
    (Ecu.gateway, 0x18daeff1, None): [
      b'38897-TBA-A110\x00\x00',
      b'38897-TBA-A020\x00\x00',
    ],
    (Ecu.electricBrakeBooster, 0x18da2bf1, None): [
      b'39494-TGL-G030\x00\x00',
    ],
  },
  CAR.CIVIC_BOSCH_DIESEL: {
    (Ecu.programmedFuelInjection, 0x18da10f1, None): [
      b'37805-59N-G630\x00\x00',
      b'37805-59N-G830\x00\x00',
    ],
    (Ecu.transmission, 0x18da1ef1, None): [
      b'28101-59Y-G220\x00\x00',
      b'28101-59Y-G620\x00\x00',
    ],
    (Ecu.vsa, 0x18da28f1, None): [
      b'57114-TGN-E320\x00\x00',
    ],
    (Ecu.eps, 0x18da30f1, None): [
      b'39990-TFK-G020\x00\x00',
    ],
    (Ecu.srs, 0x18da53f1, None): [
      b'77959-TFK-G210\x00\x00',
      b'77959-TGN-G220\x00\x00',
    ],
    (Ecu.combinationMeter, 0x18da60f1, None): [
      b'78109-TFK-G020\x00\x00',
      b'78109-TGN-G120\x00\x00',
    ],
    (Ecu.fwdRadar, 0x18dab0f1, None): [
      b'36802-TFK-G130\x00\x00',
      b'36802-TGN-G130\x00\x00',
    ],
    (Ecu.shiftByWire, 0x18da0bf1, None): [
      b'54008-TGN-E010\x00\x00',
    ],
    (Ecu.fwdCamera, 0x18dab5f1, None): [
      b'36161-TFK-G130\x00\x00',
      b'36161-TGN-G130\x00\x00',
    ],
    (Ecu.gateway, 0x18daeff1, None): [
      b'38897-TBA-A020\x00\x00',
    ],
  },
  CAR.CRV: {
    (Ecu.vsa, 0x18da28f1, None): [
      b'57114-T1W-A230\x00\x00',
      b'57114-T1W-A240\x00\x00',
      b'57114-TFF-A940\x00\x00',
    ],
    (Ecu.srs, 0x18da53f1, None): [
      b'77959-T0A-A230\x00\x00',
    ],
    (Ecu.combinationMeter, 0x18da60f1, None): [
      b'78109-T1W-A210\x00\x00',
      b'78109-T1W-C210\x00\x00',
      b'78109-T1X-A210\x00\x00',
    ],
    (Ecu.fwdRadar, 0x18dab0f1, None): [
      b'36161-T1W-A830\x00\x00',
      b'36161-T1W-C830\x00\x00',
      b'36161-T1X-A830\x00\x00',
    ],
  },
  CAR.CRV_5G: {
    (Ecu.programmedFuelInjection, 0x18da10f1, None): [
      b'37805-5PA-AH20\x00\x00',
      b'37805-5PA-3060\x00\x00',
      b'37805-5PA-3080\x00\x00',
      b'37805-5PA-3180\x00\x00',
      b'37805-5PA-4050\x00\x00',
      b'37805-5PA-4150\x00\x00',
      b'37805-5PA-6520\x00\x00',
      b'37805-5PA-6530\x00\x00',
      b'37805-5PA-6630\x00\x00',
      b'37805-5PA-6640\x00\x00',
      b'37805-5PA-7630\x00\x00',
      b'37805-5PA-9630\x00\x00',
      b'37805-5PA-9640\x00\x00',
      b'37805-5PA-9730\x00\x00',
      b'37805-5PA-9830\x00\x00',
      b'37805-5PA-9840\x00\x00',
      b'37805-5PA-A650\x00\x00',
      b'37805-5PA-A670\x00\x00',
      b'37805-5PA-A680\x00\x00',
      b'37805-5PA-A850\x00\x00',
      b'37805-5PA-A870\x00\x00',
      b'37805-5PA-A880\x00\x00',
      b'37805-5PA-A890\x00\x00',
      b'37805-5PA-AB10\x00\x00',
      b'37805-5PA-AD10\x00\x00',
      b'37805-5PA-AF20\x00\x00',
      b'37805-5PA-C680\x00\x00',
      b'37805-5PD-Q630\x00\x00',
      b'37805-5PF-F730\x00\x00',
      b'37805-5PF-M630\x00\x00',
    ],
    (Ecu.transmission, 0x18da1ef1, None): [
      b'28101-5RG-A020\x00\x00',
      b'28101-5RG-A030\x00\x00',
      b'28101-5RG-A040\x00\x00',
      b'28101-5RG-A120\x00\x00',
      b'28101-5RG-A220\x00\x00',
      b'28101-5RH-A020\x00\x00',
      b'28101-5RH-A030\x00\x00',
      b'28101-5RH-A040\x00\x00',
      b'28101-5RH-A120\x00\x00',
      b'28101-5RH-A220\x00\x00',
      b'28101-5RL-Q010\x00\x00',
      b'28101-5RM-F010\x00\x00',
      b'28101-5RM-K010\x00\x00',
    ],
    (Ecu.vsa, 0x18da28f1, None): [
      b'57114-TLA-A040\x00\x00',
      b'57114-TLA-A050\x00\x00',
      b'57114-TLA-A060\x00\x00',
      b'57114-TLB-A830\x00\x00',
      b'57114-TMC-Z040\x00\x00',
      b'57114-TMC-Z050\x00\x00',
    ],
    (Ecu.eps, 0x18da30f1, None): [
      b'39990-TLA-A040\x00\x00',
      b'39990-TLA-A110\x00\x00',
      b'39990-TLA-A220\x00\x00',
      b'39990-TLA,A040\x00\x00', # modified firmware
      b'39990-TME-T030\x00\x00',
      b'39990-TME-T120\x00\x00',
      b'39990-TMT-T010\x00\x00',
    ],
    (Ecu.electricBrakeBooster, 0x18da2bf1, None): [
      b'46114-TLA-A040\x00\x00',
      b'46114-TLA-A050\x00\x00',
      b'46114-TLA-A930\x00\x00',
      b'46114-TMC-U020\x00\x00',
    ],
    (Ecu.combinationMeter, 0x18da60f1, None): [
      b'78109-TLA-A110\x00\x00',
      b'78109-TLA-A120\x00\x00',
      b'78109-TLA-A210\x00\x00',
      b'78109-TLA-A220\x00\x00',
      b'78109-TLA-C110\x00\x00',
      b'78109-TLA-C210\x00\x00',
      b'78109-TLA-C310\x00\x00',
      b'78109-TLB-A020\x00\x00',
      b'78109-TLB-A110\x00\x00',
      b'78109-TLB-A120\x00\x00',
      b'78109-TLB-A210\x00\x00',
      b'78109-TLB-A220\x00\x00',
      b'78109-TMC-Q210\x00\x00',
      b'78109-TMM-F210\x00\x00',
      b'78109-TMM-M110\x00\x00',
    ],
    (Ecu.gateway, 0x18daeff1, None): [
      b'38897-TLA-A010\x00\x00',
      b'38897-TLA-A110\x00\x00',
      b'38897-TNY-G010\x00\x00',
    ],
    (Ecu.fwdRadar, 0x18dab0f1, None): [
      b'36802-TLA-A040\x00\x00',
      b'36802-TLA-A050\x00\x00',
      b'36802-TLA-A060\x00\x00',
      b'36802-TMC-Q040\x00\x00',
      b'36802-TMC-Q070\x00\x00',
      b'36802-TNY-A030\x00\x00',
    ],
    (Ecu.fwdCamera, 0x18dab5f1, None): [
      b'36161-TLA-A060\x00\x00',
      b'36161-TLA-A070\x00\x00',
      b'36161-TLA-A080\x00\x00',
      b'36161-TMC-Q020\x00\x00',
      b'36161-TMC-Q030\x00\x00',
      b'36161-TMC-Q040\x00\x00',
      b'36161-TNY-A020\x00\x00',
      b'36161-TNY-A030\x00\x00',
    ],
    (Ecu.srs, 0x18da53f1, None): [
      b'77959-TLA-A240\x00\x00',
      b'77959-TLA-A250\x00\x00',
      b'77959-TLA-A320\x00\x00',
      b'77959-TLA-A410\x00\x00',
      b'77959-TLA-A420\x00\x00',
      b'77959-TLA-Q040\x00\x00',
      b'77959-TLA-Z040\x00\x00',
      b'77959-TMM-F040\x00\x00',
    ],
  },
  CAR.CRV_EU: {
    (Ecu.programmedFuelInjection, 0x18da10f1, None): [
      b'37805-R5Z-G740\x00\x00',
      b'37805-R5Z-G780\x00\x00',
    ],
    (Ecu.vsa, 0x18da28f1, None): [b'57114-T1V-G920\x00\x00'],
    (Ecu.fwdRadar, 0x18dab0f1, None): [b'36161-T1V-G520\x00\x00'],
    (Ecu.shiftByWire, 0x18da0bf1, None): [b'54008-T1V-G010\x00\x00'],
    (Ecu.transmission, 0x18da1ef1, None): [
      b'28101-5LH-E120\x00\x00',
      b'28103-5LH-E100\x00\x00',
    ],
    (Ecu.combinationMeter, 0x18da60f1, None): [
      b'78109-T1V-G020\x00\x00',
      b'78109-T1B-3050\x00\x00',
    ],
    (Ecu.srs, 0x18da53f1, None): [b'77959-T1G-G940\x00\x00'],
  },
  CAR.CRV_HYBRID: {
    (Ecu.vsa, 0x18da28f1, None): [
      b'57114-TPA-G020\x00\x00',
      b'57114-TPG-A020\x00\x00',
      b'57114-TMB-H030\x00\x00',
    ],
    (Ecu.eps, 0x18da30f1, None): [
      b'39990-TPA-G030\x00\x00',
      b'39990-TPG-A020\x00\x00',
      b'39990-TMA-H020\x00\x00',
    ],
    (Ecu.gateway, 0x18daeff1, None): [
      b'38897-TMA-H110\x00\x00',
      b'38897-TPG-A110\x00\x00',
      b'38897-TPG-A210\x00\x00',
    ],
    (Ecu.shiftByWire, 0x18da0bf1, None): [
      b'54008-TMB-H510\x00\x00',
      b'54008-TMB-H610\x00\x00',
    ],
    (Ecu.fwdCamera, 0x18dab5f1, None): [
      b'36161-TMB-H040\x00\x00',
      b'36161-TPA-E050\x00\x00',
      b'36161-TPG-A030\x00\x00',
      b'36161-TPG-A040\x00\x00',
    ],
    (Ecu.combinationMeter, 0x18da60f1, None): [
      b'78109-TMB-H220\x00\x00',
      b'78109-TPA-G520\x00\x00',
      b'78109-TPG-A110\x00\x00',
      b'78109-TPG-A210\x00\x00',
    ],
    (Ecu.hud, 0x18da61f1, None): [
      b'78209-TLA-X010\x00\x00',
    ],
    (Ecu.fwdRadar, 0x18dab0f1, None): [
      b'36802-TPA-E040\x00\x00',
      b'36802-TPG-A020\x00\x00',
      b'36802-TMB-H040\x00\x00',
    ],
    (Ecu.srs, 0x18da53f1, None): [
      b'77959-TLA-C320\x00\x00',
      b'77959-TLA-C410\x00\x00',
      b'77959-TLA-C420\x00\x00',
      b'77959-TLA-G220\x00\x00',
      b'77959-TLA-H240\x00\x00',
    ],
  },
  CAR.FIT: {
    (Ecu.vsa, 0x18da28f1, None): [
      b'57114-T5R-L020\x00\x00',
      b'57114-T5R-L220\x00\x00',
    ],
    (Ecu.eps, 0x18da30f1, None): [
      b'39990-T5R-C020\x00\x00',
      b'39990-T5R-C030\x00\x00',
    ],
    (Ecu.gateway, 0x18daeff1, None): [
      b'38897-T5A-J010\x00\x00',
    ],
    (Ecu.combinationMeter, 0x18da60f1, None): [
      b'78109-T5A-A210\x00\x00',
      b'78109-T5A-A410\x00\x00',
      b'78109-T5A-A420\x00\x00',
      b'78109-T5A-A910\x00\x00',
    ],
    (Ecu.fwdRadar, 0x18dab0f1, None): [
      b'36161-T5R-A040\x00\x00',
      b'36161-T5R-A240\x00\x00',
      b'36161-T5R-A520\x00\x00',
    ],
    (Ecu.srs, 0x18da53f1, None): [
      b'77959-T5R-A230\x00\x00',
    ],
  },
  CAR.FREED: {
    (Ecu.gateway, 0x18daeff1, None): [
      b'38897-TDK-J010\x00\x00',
    ],
    (Ecu.eps, 0x18da30f1, None): [
      b'39990-TDK-J050\x00\x00',
      b'39990-TDK-N020\x00\x00',
    ],
    # TODO: vsa is "essential" for fpv2 but doesn't appear on some models
    (Ecu.vsa, 0x18da28f1, None): [
      b'57114-TDK-J120\x00\x00',
      b'57114-TDK-J330\x00\x00',
    ],
    (Ecu.combinationMeter, 0x18da60f1, None): [
      b'78109-TDK-J310\x00\x00',
      b'78109-TDK-J320\x00\x00',
    ],
    (Ecu.fwdRadar, 0x18dab0f1, None): [
      b'36161-TDK-J070\x00\x00',
      b'36161-TDK-J080\x00\x00',
      b'36161-TDK-J530\x00\x00',
    ],
  },
  CAR.ODYSSEY: {
    (Ecu.gateway, 0x18daeff1, None): [
      b'38897-THR-A010\x00\x00',
      b'38897-THR-A020\x00\x00',
    ],
    (Ecu.programmedFuelInjection, 0x18da10f1, None): [
      b'37805-5MR-4080\x00\x00',
      b'37805-5MR-A240\x00\x00',
      b'37805-5MR-A250\x00\x00',
      b'37805-5MR-A310\x00\x00',
      b'37805-5MR-A740\x00\x00',
      b'37805-5MR-A750\x00\x00',
      b'37805-5MR-A840\x00\x00',
      b'37805-5MR-C620\x00\x00',
      b'37805-5MR-D530\x00\x00',
      b'37805-5MR-K730\x00\x00',
    ],
    (Ecu.eps, 0x18da30f1, None): [
      b'39990-THR-A020\x00\x00',
      b'39990-THR-A030\x00\x00',
    ],
    (Ecu.srs, 0x18da53f1, None): [
      b'77959-THR-A010\x00\x00',
      b'77959-THR-A110\x00\x00',
      b'77959-THR-X010\x00\x00',
    ],
    (Ecu.fwdCamera, 0x18dab0f1, None): [
      b'36161-THR-A020\x00\x00',
      b'36161-THR-A030\x00\x00',
      b'36161-THR-A110\x00\x00',
      b'36161-THR-A720\x00\x00',
      b'36161-THR-A730\x00\x00',
      b'36161-THR-A810\x00\x00',
      b'36161-THR-A910\x00\x00',
      b'36161-THR-C010\x00\x00',
      b'36161-THR-D110\x00\x00',
      b'36161-THR-K020\x00\x00',
    ],
    (Ecu.transmission, 0x18da1ef1, None): [
      b'28101-5NZ-A110\x00\x00',
      b'28101-5NZ-A310\x00\x00',
      b'28101-5NZ-C310\x00\x00',
      b'28102-5MX-A001\x00\x00',
      b'28102-5MX-A600\x00\x00',
      b'28102-5MX-A610\x00\x00',
      b'28102-5MX-A710\x00\x00',
      b'28102-5MX-A900\x00\x00',
      b'28102-5MX-A910\x00\x00',
      b'28102-5MX-C001\x00\x00',
      b'28102-5MX-D001\x00\x00',
      b'28102-5MX-D710\x00\x00',
      b'28102-5MX-K610\x00\x00',
      b'28103-5NZ-A100\x00\x00',
      b'28103-5NZ-A300\x00\x00',
    ],
    (Ecu.vsa, 0x18da28f1, None): [
      b'57114-THR-A040\x00\x00',
      b'57114-THR-A110\x00\x00',
    ],
    (Ecu.combinationMeter, 0x18da60f1, None): [
      b'78109-THR-A220\x00\x00',
      b'78109-THR-A230\x00\x00',
      b'78109-THR-A420\x00\x00',
      b'78109-THR-A430\x00\x00',
      b'78109-THR-A720\x00\x00',
      b'78109-THR-A820\x00\x00',
      b'78109-THR-A830\x00\x00',
      b'78109-THR-AB20\x00\x00',
      b'78109-THR-AB30\x00\x00',
      b'78109-THR-AB40\x00\x00',
      b'78109-THR-AC20\x00\x00',
      b'78109-THR-AC30\x00\x00',
      b'78109-THR-AC40\x00\x00',
      b'78109-THR-AC50\x00\x00',
      b'78109-THR-AD30\x00\x00',
      b'78109-THR-AE20\x00\x00',
      b'78109-THR-AE30\x00\x00',
      b'78109-THR-AE40\x00\x00',
      b'78109-THR-AK10\x00\x00',
      b'78109-THR-AL10\x00\x00',
      b'78109-THR-AN10\x00\x00',
      b'78109-THR-C220\x00\x00',
      b'78109-THR-C330\x00\x00',
      b'78109-THR-CE20\x00\x00',
      b'78109-THR-DA20\x00\x00',
      b'78109-THR-DA30\x00\x00',
      b'78109-THR-DA40\x00\x00',
      b'78109-THR-K120\x00\x00',
    ],
    (Ecu.shiftByWire, 0x18da0bf1, None): [
      b'54008-THR-A020\x00\x00',
    ],
  },
  CAR.PILOT: {
    (Ecu.shiftByWire, 0x18da0bf1, None): [
      b'54008-TG7-A520\x00\x00',
      b'54008-TG7-A530\x00\x00',
    ],
    (Ecu.transmission, 0x18da1ef1, None): [
      b'28101-5EY-A050\x00\x00',
      b'28101-5EY-A100\x00\x00',
      b'28101-5EZ-A050\x00\x00',
      b'28101-5EZ-A060\x00\x00',
      b'28101-5EZ-A100\x00\x00',
      b'28101-5EZ-A210\x00\x00',
    ],
    (Ecu.programmedFuelInjection, 0x18da10f1, None): [
      b'37805-RLV-4060\x00\x00',
      b'37805-RLV-4070\x00\x00',
      b'37805-RLV-A830\x00\x00',
      b'37805-RLV-A840\x00\x00',
      b'37805-RLV-C430\x00\x00',
      b'37805-RLV-C510\x00\x00',
      b'37805-RLV-C520\x00\x00',
      b'37805-RLV-C530\x00\x00',
      b'37805-RLV-C910\x00\x00',
    ],
    (Ecu.eps, 0x18da30f1, None): [
      b'39990-TG7-A030\x00\x00',
      b'39990-TG7-A040\x00\x00',
      b'39990-TG7-A060\x00\x00',
    ],
    (Ecu.fwdCamera, 0x18dab0f1, None): [
      b'36161-TG7-A520\x00\x00',
      b'36161-TG7-A720\x00\x00',
      b'36161-TG7-A820\x00\x00',
      b'36161-TG7-C520\x00\x00',
      b'36161-TG7-D520\x00\x00',
      b'36161-TG8-A520\x00\x00',
      b'36161-TG8-A720\x00\x00',
    ],
    (Ecu.srs, 0x18da53f1, None): [
      b'77959-TG7-A110\x00\x00',
      b'77959-TG7-A020\x00\x00',
    ],
    (Ecu.combinationMeter, 0x18da60f1, None): [
      b'78109-TG7-A040\x00\x00',
      b'78109-TG7-A050\x00\x00',
      b'78109-TG7-A420\x00\x00',
      b'78109-TG7-A520\x00\x00',
      b'78109-TG7-A720\x00\x00',
      b'78109-TG7-D020\x00\x00',
      b'78109-TG8-A420\x00\x00',
      b'78109-TG8-A520\x00\x00',
    ],
    (Ecu.vsa, 0x18da28f1, None): [
      b'57114-TG7-A130\x00\x00',
      b'57114-TG7-A140\x00\x00',
      b'57114-TG7-A230\x00\x00',
      b'57114-TG7-A240\x00\x00',
      b'57114-TG8-A140\x00\x00',
      b'57114-TG8-A240\x00\x00',
    ],

  },
  CAR.PILOT_2019: {
    (Ecu.eps, 0x18da30f1, None): [
      b'39990-TG7-A060\x00\x00',
      b'39990-TG7-A070\x00\x00',
      b'39990-TGS-A230\x00\x00',
    ],
    (Ecu.gateway, 0x18daeff1, None): [
      b'38897-TG7-A030\x00\x00',
      b'38897-TG7-A040\x00\x00',
      b'38897-TG7-A110\x00\x00',
      b'38897-TG7-A210\x00\x00',
    ],
    (Ecu.fwdCamera, 0x18dab0f1, None): [
      b'36161-TG7-A310\x00\x00',
      b'36161-TG7-A630\x00\x00',
      b'36161-TG7-A930\x00\x00',
      b'36161-TG7-D630\x00\x00',
      b'36161-TG7-Y630\x00\x00',
      b'36161-TG8-A630\x00\x00',
      b'36161-TG8-A830\x00\x00',
      b'36161-TGS-A130\x00\x00',
      b'36161-TGT-A030\x00\x00',
    ],
    (Ecu.srs, 0x18da53f1, None): [
      b'77959-TG7-A210\x00\x00',
      b'77959-TG7-Y210\x00\x00',
      b'77959-TGS-A010\x00\x00',
    ],
    (Ecu.combinationMeter, 0x18da60f1, None): [
      b'78109-TG7-AJ10\x00\x00',
      b'78109-TG7-AJ20\x00\x00',
      b'78109-TG7-AK10\x00\x00',
      b'78109-TG7-AK20\x00\x00',
      b'78109-TG7-AM20\x00\x00',
      b'78109-TG7-AP10\x00\x00',
      b'78109-TG7-AP20\x00\x00',
      b'78109-TG7-AS20\x00\x00',
      b'78109-TG7-AU20\x00\x00',
      b'78109-TG7-DJ10\x00\x00',
      b'78109-TG7-YK20\x00\x00',
      b'78109-TG8-AJ10\x00\x00',
      b'78109-TG8-AJ20\x00\x00',
      b'78109-TG8-AK20\x00\x00',
      b'78109-TGS-AK20\x00\x00',
      b'78109-TGS-AP20\x00\x00',
      b'78109-TGT-AJ20\x00\x00',
      b'78109-TG7-AT20\x00\x00',
    ],
    (Ecu.vsa, 0x18da28f1, None): [
      b'57114-TG7-A630\x00\x00',
      b'57114-TG7-A730\x00\x00',
      b'57114-TG8-A630\x00\x00',
      b'57114-TG8-A730\x00\x00',
      b'57114-TGS-A530\x00\x00',
      b'57114-TGT-A530\x00\x00',
    ],
  },
  CAR.PASSPORT: {
    (Ecu.programmedFuelInjection, 0x18da10f1, None): [
      b'37805-RLV-B220\x00\x00',
    ],
    (Ecu.eps, 0x18da30f1, None): [
      b'39990-TGS-A230\x00\x00',
    ],
    (Ecu.fwdRadar, 0x18dab0f1, None): [
      b'36161-TGS-A030\x00\x00',
    ],
    (Ecu.gateway, 0x18daeff1, None): [
      b'38897-TG7-A040\x00\x00',
    ],
    (Ecu.srs, 0x18da53f1, None): [
      b'77959-TGS-A010\x00\x00',
    ],
    (Ecu.shiftByWire, 0x18da0bf1, None): [
      b'54008-TG7-A530\x00\x00',
    ],
    (Ecu.transmission, 0x18da1ef1, None): [
      b'28101-5EZ-A600\x00\x00',
    ],
    (Ecu.combinationMeter, 0x18da60f1, None): [
      b'78109-TGS-AT20\x00\x00',
    ],
    (Ecu.vsa, 0x18da28f1, None): [
      b'57114-TGS-A530\x00\x00',
    ],
  },
  CAR.ACURA_RDX: {
    (Ecu.vsa, 0x18da28f1, None): [
      b'57114-TX5-A220\x00\x00',
      b'57114-TX4-A220\x00\x00',
    ],
    (Ecu.fwdCamera, 0x18dab0f1, None): [
      b'36161-TX5-A030\x00\x00',
      b'36161-TX4-A030\x00\x00',
    ],
    (Ecu.srs, 0x18da53f1, None): [
      b'77959-TX4-C010\x00\x00',
      b'77959-TX4-B010\x00\x00',
      b'77959-TX4-C020\x00\x00',
    ],
    (Ecu.combinationMeter, 0x18da60f1, None): [
      b'78109-TX5-A310\x00\x00',
      b'78109-TX4-A210\x00\x00',
      b'78109-TX4-A310\x00\x00',
    ],
  },
  CAR.ACURA_RDX_3G: {
    (Ecu.programmedFuelInjection, 0x18da10f1, None): [
      b'37805-5YF-A130\x00\x00',
      b'37805-5YF-A230\x00\x00',
      b'37805-5YF-A320\x00\x00',
      b'37805-5YF-A330\x00\x00',
      b'37805-5YF-A420\x00\x00',
      b'37805-5YF-A430\x00\x00',
      b'37805-5YF-A750\x00\x00',
      b'37805-5YF-A850\x00\x00',
      b'37805-5YF-A870\x00\x00',
      b'37805-5YF-C210\x00\x00',
      b'37805-5YF-C220\x00\x00',
      b'37805-5YF-C410\000\000',
      b'37805-5YF-C420\x00\x00',
    ],
    (Ecu.vsa, 0x18da28f1, None): [
      b'57114-TJB-A030\x00\x00',
      b'57114-TJB-A040\x00\x00',
    ],
    (Ecu.fwdRadar, 0x18dab0f1, None): [
      b'36802-TJB-A040\x00\x00',
      b'36802-TJB-A050\x00\x00',
    ],
    (Ecu.fwdCamera, 0x18dab5f1, None): [
      b'36161-TJB-A040\x00\x00',
    ],
    (Ecu.shiftByWire, 0x18da0bf1, None): [
      b'54008-TJB-A520\x00\x00',
    ],
    (Ecu.transmission, 0x18da1ef1, None): [
      b'28102-5YK-A610\x00\x00',
      b'28102-5YK-A620\x00\x00',
      b'28102-5YK-A630\x00\x00',
      b'28102-5YK-A700\x00\x00',
      b'28102-5YK-A711\x00\x00',
      b'28102-5YL-A620\x00\x00',
      b'28102-5YL-A700\x00\x00',
    ],
    (Ecu.combinationMeter, 0x18da60f1, None): [
      b'78109-TJB-A140\x00\x00',
      b'78109-TJB-A240\x00\x00',
      b'78109-TJB-A420\x00\x00',
      b'78109-TJB-AB10\x00\x00',
      b'78109-TJB-AD10\x00\x00',
      b'78109-TJB-AF10\x00\x00',
      b'78109-TJB-AS10\000\000',
      b'78109-TJB-AU10\x00\x00',
      b'78109-TJB-AW10\x00\x00',
      b'78109-TJC-A420\x00\x00',
      b'78109-TJC-AA10\x00\x00',
      b'78109-TJC-AD10\x00\x00',
      b'78109-TJC-AF10\x00\x00',
    ],
    (Ecu.srs, 0x18da53f1, None): [
      b'77959-TJB-A040\x00\x00',
      b'77959-TJB-A210\x00\x00',
    ],
    (Ecu.electricBrakeBooster, 0x18da2bf1, None): [
      b'46114-TJB-A040\x00\x00',
      b'46114-TJB-A050\x00\x00',
      b'46114-TJB-A060\x00\x00',
    ],
    (Ecu.gateway, 0x18daeff1, None): [
      b'38897-TJB-A040\x00\x00',
      b'38897-TJB-A110\x00\x00',
      b'38897-TJB-A120\x00\x00',
    ],
    (Ecu.eps, 0x18da30f1, None): [
      b'39990-TJB-A030\x00\x00',
      b'39990-TJB-A040\x00\x00',
      b'39990-TJB-A130\x00\x00'
    ],
  },
  CAR.RIDGELINE: {
    (Ecu.eps, 0x18da30f1, None): [
      b'39990-T6Z-A020\x00\x00',
      b'39990-T6Z-A030\x00\x00',
      b'39990-T6Z-A050\x00\x00',
    ],
    (Ecu.fwdCamera, 0x18dab0f1, None): [
      b'36161-T6Z-A020\x00\x00',
      b'36161-T6Z-A310\x00\x00',
      b'36161-T6Z-A420\x00\x00',
      b'36161-T6Z-A520\x00\x00',
      b'36161-T6Z-A620\x00\x00',
      b'36161-TJZ-A120\x00\x00',
    ],
    (Ecu.gateway, 0x18daeff1, None): [
      b'38897-T6Z-A010\x00\x00',
      b'38897-T6Z-A110\x00\x00',
    ],
    (Ecu.combinationMeter, 0x18da60f1, None): [
      b'78109-T6Z-A420\x00\x00',
      b'78109-T6Z-A510\x00\x00',
      b'78109-T6Z-A710\x00\x00',
      b'78109-T6Z-A810\x00\x00',
      b'78109-T6Z-A910\x00\x00',
      b'78109-T6Z-AA10\x00\x00',
      b'78109-T6Z-C620\x00\x00',
      b'78109-TJZ-A510\x00\x00',
    ],
    (Ecu.srs, 0x18da53f1, None): [
      b'77959-T6Z-A020\x00\x00',
    ],
    (Ecu.vsa, 0x18da28f1, None): [
      b'57114-T6Z-A120\x00\x00',
      b'57114-T6Z-A130\x00\x00',
      b'57114-T6Z-A520\x00\x00',
      b'57114-TJZ-A520\x00\x00',
    ],
  },
  CAR.INSIGHT: {
    (Ecu.eps, 0x18da30f1, None): [
      b'39990-TXM-A040\x00\x00',
    ],
    (Ecu.fwdRadar, 0x18dab0f1, None): [
      b'36802-TXM-A070\x00\x00',
    ],
    (Ecu.fwdCamera, 0x18dab5f1, None): [
      b'36161-TXM-A050\x00\x00',
      b'36161-TXM-A060\x00\x00',
    ],
    (Ecu.srs, 0x18da53f1, None): [
      b'77959-TXM-A230\x00\x00',
    ],
    (Ecu.vsa, 0x18da28f1, None): [
      b'57114-TXM-A030\x00\x00',
      b'57114-TXM-A040\x00\x00',
    ],
    (Ecu.shiftByWire, 0x18da0bf1, None): [
      b'54008-TWA-A910\x00\x00',
    ],
    (Ecu.gateway, 0x18daeff1, None): [
      b'38897-TXM-A020\x00\x00',
    ],
    (Ecu.combinationMeter, 0x18da60f1, None): [
      b'78109-TXM-A010\x00\x00',
      b'78109-TXM-A020\x00\x00',
      b'78109-TXM-A110\x00\x00',
      b'78109-TXM-C010\x00\x00',
      b'78109-TXM-A030\x00\x00',
    ],
  },
  CAR.HRV: {
    (Ecu.gateway, 0x18daeff1, None): [
      b'38897-T7A-A010\x00\x00',
      b'38897-T7A-A110\x00\x00',
    ],
    (Ecu.eps, 0x18da30f1, None): [
      b'39990-THX-A020\x00\x00',
    ],
    (Ecu.fwdRadar, 0x18dab0f1, None): [
      b'36161-T7A-A140\x00\x00',
      b'36161-T7A-A240\x00\x00',
      b'36161-T7A-C440\x00\x00',
    ],
    (Ecu.srs, 0x18da53f1, None): [
      b'77959-T7A-A230\x00\x00',
    ],
    (Ecu.combinationMeter, 0x18da60f1, None): [
      b'78109-THX-A110\x00\x00',
      b'78109-THX-A210\x00\x00',
      b'78109-THX-A220\x00\x00',
      b'78109-THX-C220\x00\x00',
    ],
  },
  CAR.ACURA_ILX: {
    (Ecu.gateway, 0x18daeff1, None): [
      b'38897-TX6-A010\x00\x00',
    ],
    (Ecu.fwdRadar, 0x18dab0f1, None): [
      b'36161-TV9-A140\x00\x00',
      b'36161-TX6-A030\x00\x00',
    ],
    (Ecu.srs, 0x18da53f1, None): [
      b'77959-TX6-A230\x00\x00',
      b'77959-TX6-C210\x00\x00',
    ],
    (Ecu.combinationMeter, 0x18da60f1, None): [
      b'78109-T3R-A120\x00\x00',
      b'78109-T3R-A410\x00\x00',
      b'78109-TV9-A510\x00\x00',
    ],
  },
  CAR.HONDA_E:{
    (Ecu.eps, 0x18DA30F1, None):[
      b'39990-TYF-N030\x00\x00'
    ],
    (Ecu.gateway, 0x18DAEFF1, None):[
      b'38897-TYF-E140\x00\x00'
    ],
    (Ecu.shiftByWire, 0x18DA0BF1, None):[
      b'54008-TYF-E010\x00\x00'
    ],
    (Ecu.srs, 0x18DA53F1, None):[
      b'77959-TYF-G430\x00\x00'
    ],
    (Ecu.combinationMeter, 0x18DA60F1, None):[
      b'78108-TYF-G610\x00\x00'
    ],
    (Ecu.fwdRadar, 0x18DAB0F1, None):[
      b'36802-TYF-E030\x00\x00'
    ],
    (Ecu.fwdCamera, 0x18DAB5F1, None):[
      b'36161-TYF-E020\x00\x00'
    ],
    (Ecu.vsa, 0x18DA28F1, None):[
      b'57114-TYF-E030\x00\x00'
    ],
  },
}

DBC = {
  CAR.ACCORD: dbc_dict('honda_accord_2018_can_generated', None),
  CAR.ACCORDH: dbc_dict('honda_accord_2018_can_generated', None),
  CAR.ACCORD_NIDEC: dbc_dict('honda_accord_touring_2016_can', 'acura_ilx_2016_nidec'),  
  CAR.V6ACCORD_NIDEC: dbc_dict('honda_accord_touring_V6_2016_can', 'acura_ilx_2016_nidec'),  
  CAR.ACCORD_NIDEC_HYBRID: dbc_dict('honda_accord_touring_hybrid_2017_can', 'acura_ilx_2016_nidec'),
  CAR.ACURA_ILX: dbc_dict('acura_ilx_2016_can_generated', 'acura_ilx_2016_nidec'),
  CAR.ACURA_RDX: dbc_dict('acura_rdx_2018_can_generated', 'acura_ilx_2016_nidec'),
  CAR.ACURA_RDX_3G: dbc_dict('acura_rdx_2020_can_generated', None),
  CAR.CIVIC: dbc_dict('honda_civic_touring_2016_can_generated', 'acura_ilx_2016_nidec'),
  CAR.CIVIC_BOSCH: dbc_dict('honda_civic_hatchback_ex_2017_can_generated', None),
  CAR.CIVIC_BOSCH_DIESEL: dbc_dict('honda_civic_sedan_16_diesel_2019_can_generated', None),
  CAR.CRV: dbc_dict('honda_crv_touring_2016_can_generated', 'acura_ilx_2016_nidec'),
  CAR.CRV_5G: dbc_dict('honda_crv_ex_2017_can_generated', None, body_dbc='honda_crv_ex_2017_body_generated'),
  CAR.CRV_EU: dbc_dict('honda_crv_executive_2016_can_generated', 'acura_ilx_2016_nidec'),
  CAR.CRV_HYBRID: dbc_dict('honda_crv_hybrid_2019_can_generated', None),
  CAR.FIT: dbc_dict('honda_fit_ex_2018_can_generated', 'acura_ilx_2016_nidec'),
  CAR.FREED: dbc_dict('honda_fit_ex_2018_can_generated', 'acura_ilx_2016_nidec'),
  CAR.HRV: dbc_dict('honda_fit_ex_2018_can_generated', 'acura_ilx_2016_nidec'),
  CAR.ODYSSEY: dbc_dict('honda_odyssey_exl_2018_generated', 'acura_ilx_2016_nidec'),
  CAR.ODYSSEY_CHN: dbc_dict('honda_odyssey_extreme_edition_2018_china_can_generated', 'acura_ilx_2016_nidec'),
  CAR.PILOT: dbc_dict('honda_pilot_touring_2017_can_generated', 'acura_ilx_2016_nidec'),
  CAR.PILOT_2019: dbc_dict('honda_pilot_touring_2017_can_generated', 'acura_ilx_2016_nidec'),
  CAR.PASSPORT: dbc_dict('honda_pilot_touring_2017_can_generated', 'acura_ilx_2016_nidec'),
  CAR.RIDGELINE: dbc_dict('honda_ridgeline_black_edition_2017_can_generated', 'acura_ilx_2016_nidec'),
  CAR.INSIGHT: dbc_dict('honda_insight_ex_2019_can_generated', None),
  CAR.HONDA_E: dbc_dict('acura_rdx_2020_can_generated', None),
  CAR.ACURA_MDX_HYBRID: dbc_dict('acura_mdx_2018_hybrid', 'acura_ilx_2016_nidec'),
}

STEER_THRESHOLD = {
  # default is 1200, overrides go here
  CAR.ACCORD_NIDEC: 25,
  CAR.V6ACCORD_NIDEC: 25,
  CAR.ACCORD_NIDEC_HYBRID: 25,
  CAR.ACURA_MDX_HYBRID: 25,
  CAR.ACURA_ILX: 1200,
  CAR.ACURA_RDX: 400,
  CAR.CRV_EU: 400,
}

# TODO: is this real?
SPEED_FACTOR = {
  # default is 1, overrides go here
  CAR.CRV: 1.025,
  CAR.CRV_5G: 1.025,
  CAR.CRV_EU: 1.025,
  CAR.CRV_HYBRID: 1.025,
  CAR.HRV: 1.025,
}

HONDA_NIDEC_ALT_PCM_ACCEL = set([CAR.ODYSSEY])
HONDA_NIDEC_ALT_SCM_MESSAGES = set([CAR.ACURA_ILX, CAR.ACURA_RDX, CAR.CRV, CAR.CRV_EU, CAR.FIT, CAR.FREED, CAR.HRV, CAR.ODYSSEY_CHN,CAR.ACCORD_NIDEC,
                                    CAR.PILOT, CAR.PILOT_2019, CAR.PASSPORT, CAR.RIDGELINE])
HONDA_BOSCH = set([CAR.ACCORD, CAR.ACCORDH, CAR.CIVIC_BOSCH, CAR.CIVIC_BOSCH_DIESEL, CAR.CRV_5G, CAR.CRV_HYBRID, CAR.INSIGHT, CAR.ACURA_RDX_3G, CAR.HONDA_E])
HONDA_BOSCH_ALT_BRAKE_SIGNAL = set([CAR.ACCORD, CAR.CRV_5G, CAR.ACURA_RDX_3G])
SERIAL_STEERING = set([CAR.ACCORD_NIDEC, CAR.ACCORD_NIDEC_HYBRID, CAR.ACURA_MDX_HYBRID, CAR.V6ACCORD_NIDEC])<|MERGE_RESOLUTION|>--- conflicted
+++ resolved
@@ -37,7 +37,6 @@
     assert(CP.lateralParams.torqueBP[0] == 0)
     self.STEER_LOOKUP_BP = [v * -1 for v in CP.lateralParams.torqueBP][1:][::-1] + list(CP.lateralParams.torqueBP)
     self.STEER_LOOKUP_V = [v * -1 for v in CP.lateralParams.torqueV][1:][::-1] + list(CP.lateralParams.torqueV)
-<<<<<<< HEAD
     self.TI_STEER_MAX = 600                # theoretical max_steer 2047
     self.TI_STEER_DELTA_UP = 4             # torque increase per refresh
     self.TI_STEER_DELTA_DOWN = 5           # torque decrease per refresh
@@ -51,6 +50,12 @@
     self.TI_JUMPING_POINT = 70
     self.TI_STEER_MAX = (self.TI_STEER_MAX - self.TI_JUMPING_POINT)
 
+    self.STEER_DELTA_UP = 7
+    self.STEER_DELTA_DOWN = 14
+    self.STEER_DRIVER_ALLOWANCE = 20
+    self.STEER_DRIVER_MULTIPLIER = 1
+    self.STEER_DRIVER_FACTOR = 4
+
 class LKAS_LIMITS:
   STEER_THRESHOLD = 5
   TI_STEER_THRESHOLD = 15
@@ -60,13 +65,6 @@
   OFF = 1
   DRIVER_OVER = 2
   RUN = 3
-=======
-    self.STEER_DELTA_UP = 7
-    self.STEER_DELTA_DOWN = 14
-    self.STEER_DRIVER_ALLOWANCE = 20
-    self.STEER_DRIVER_MULTIPLIER = 1
-    self.STEER_DRIVER_FACTOR = 4
->>>>>>> f9181464
 
 # Car button codes
 class CruiseButtons:
